--- conflicted
+++ resolved
@@ -222,21 +222,10 @@
   return ret;
 }
 
-<<<<<<< HEAD
-BIGNUM *BN_mod_inverse_ex(BIGNUM *out, int *out_no_inverse, const BIGNUM *a,
-                          const BIGNUM *n, BN_CTX *ctx) {
-  BIGNUM *A, *B, *X, *Y, *T, *R = NULL;
-=======
-/* solves ax == 1 (mod n) */
-static BIGNUM *BN_mod_inverse_no_branch(BIGNUM *out, int *out_no_inverse,
-                                        const BIGNUM *a, const BIGNUM *n,
-                                        BN_CTX *ctx);
-
 static BIGNUM *bn_mod_inverse_ex(BIGNUM *out, int *out_no_inverse,
                                  const BIGNUM *a, const BIGNUM *n,
                                  BN_CTX *ctx) {
-  BIGNUM *A, *B, *X, *Y, *M, *D, *T, *R = NULL;
->>>>>>> ec3cb3ad
+  BIGNUM *A, *B, *X, *Y, *T, *R = NULL;
   BIGNUM *ret = NULL;
   int sign;
 
@@ -438,7 +427,7 @@
 }
 
 int BN_mod_inverse_blinded(BIGNUM *out, int *out_no_inverse, const BIGNUM *a,
-                           const BN_MONT_CTX *mont, BN_CTX *ctx) {
+                           const BN_MONT_CTX *mont, RAND *rng, BN_CTX *ctx) {
   *out_no_inverse = 0;
 
   if (BN_is_negative(a) || BN_cmp(a, &mont->N) >= 0) {
@@ -450,7 +439,7 @@
   BIGNUM blinding_factor;
   BN_init(&blinding_factor);
 
-  if (!BN_rand_range_ex(&blinding_factor, 1, &mont->N) ||
+  if (!BN_rand_range_ex(&blinding_factor, 1, &mont->N, rng) ||
       !BN_mod_mul_montgomery(out, &blinding_factor, a, mont, ctx) ||
       bn_mod_inverse_ex(out, out_no_inverse, out, &mont->N, ctx) == NULL ||
       !BN_mod_mul_montgomery(out, &blinding_factor, out, mont, ctx)) {
@@ -468,7 +457,8 @@
 /* BN_mod_inverse_no_branch is a special version of BN_mod_inverse.
  * It does not contain branches that may leak sensitive information. */
 BIGNUM *BN_mod_inverse_no_branch(BIGNUM *out, int *out_no_inverse,
-                                 const BIGNUM *a, const BIGNUM *n, BN_CTX *ctx) {
+                                 const BIGNUM *a, const BIGNUM *n,
+                                 BN_CTX *ctx) {
   BIGNUM *A, *B, *X, *Y, *M, *D, *T, *R = NULL;
   BIGNUM *ret = NULL;
   int sign;
